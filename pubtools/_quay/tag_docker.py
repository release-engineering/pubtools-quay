from collections import namedtuple
from copy import deepcopy
import json
import logging
import urllib3
from typing import Any, cast

import requests

from .command_executor import LocalExecutor
from .exceptions import (
    BadPushItem,
    InvalidTargetSettings,
)
from .utils.misc import (
    get_internal_container_repo_name,
    get_pyxis_ssl_paths,
    set_aws_kms_environment_variables,
)
from .quay_client import QuayClient
from .container_image_pusher import ContainerImagePusher
from .manifest_list_merger import ManifestListMerger
from .untag_images import untag_images
from .push_docker import PushDocker
from .signer_wrapper import SIGNER_BY_LABEL
from .item_processor import item_processor_for_internal_data, SignEntry
from .command_executor import Executor
from .types import Manifest, ManifestList

# TODO: do we want this, or should I remove it?
from urllib3.exceptions import InsecureRequestWarning

urllib3.disable_warnings(InsecureRequestWarning)

LOG = logging.getLogger("pubtools.quay")


class TagDocker:
    """Handle full tag-docker workflow."""

    ImageDetails = namedtuple("ImageDetails", ["reference", "manifest", "manifest_type", "digest"])
    MANIFEST_LIST_TYPE = "application/vnd.docker.distribution.manifest.list.v2+json"
    MANIFEST_V2S2_TYPE = "application/vnd.docker.distribution.manifest.v2+json"

    def __init__(
        self,
        push_items: list[Any],
        hub: Any,
        task_id: str,
        target_name: str,
        target_settings: dict[str, Any],
    ) -> None:
        """
        Initialize.

        Args:
            push_items ([_PushItem]):
                List of push items.
            hub (HubProxy):
                Instance of XMLRPC pub-hub proxy.
            task_id (str):
                task id
            target_name (str):
                Name of the target.
            target_settings (dict):
                Target settings.
        """
        self.push_items = push_items
        self.hub = hub
        self.task_id = task_id
        self.target_name = target_name
        self.target_settings = target_settings

        self._quay_client: QuayClient | None = None

        self.quay_host = self.target_settings.get("quay_host", "quay.io").rstrip("/")

        self.dest_registries = self.target_settings["docker_settings"]["docker_reference_registry"]
        self.dest_registries = (
            self.dest_registries
            if isinstance(self.dest_registries, list)
            else [self.dest_registries]
        )

        self.verify_target_settings()
        self.verify_input_data()

    @property
    def quay_client(self) -> QuayClient:
        """Create and access QuayClient for source and dest images."""
        if self._quay_client is None:
            self._quay_client = QuayClient(
                self.target_settings["dest_quay_user"],
                self.target_settings["dest_quay_password"],
                self.quay_host,
            )
        return self._quay_client

    def verify_target_settings(self) -> None:
        """Verify that target settings contains all the necessary data."""
        LOG.info("Verifying the necessary target settings")
        required_settings = [
            "source_quay_user",
            "source_quay_password",
            "dest_quay_user",
            "dest_quay_password",
            "dest_quay_api_token",
            "pyxis_server",
            "quay_namespace",
            "iib_index_image",
            "iib_krb_principal",
            "quay_operator_repository",
        ]
        for setting in required_settings:
            if setting not in self.target_settings:
                raise InvalidTargetSettings(
                    "'{0}' must be present in the target settings.".format(setting)
                )

        required_docker_settings = ["umb_urls", "docker_reference_registry"]
        for setting in required_docker_settings:
            if setting not in self.target_settings["docker_settings"]:
                raise InvalidTargetSettings(
                    "'{0}' must be present in the docker settings.".format(setting)
                )

    def verify_input_data(self) -> None:
        """Verify that the data specified for the TagDocker operation are correct."""
        LOG.info("Verifying the input data")
        for item in self.push_items:
            if item.file_type != "docker":
                raise BadPushItem("Push items must be of 'docker' type")
            if len(item.repos) != 1:
                raise BadPushItem("In tag-docker, push items must have precisely one repository.")
            if item.metadata["add_tags"] and not item.metadata["tag_source"]:
                raise BadPushItem("Source must be provided if tags were requested to be added.")
            if not item.metadata["new_method"]:
                raise BadPushItem("Only new method is supported for tag-docker in Quay.")
            if item.metadata["tag_source"] and ":" in item.metadata["tag_source"]:
                raise BadPushItem("Specifying source via digest is not allowed.")

    def check_input_validity(self) -> None:
        """
        Check if input data satisfies tag-docker specific constraints.

        The constraints are following:
        1. If adding tags to prod target, these tags must already exist in stage target.
        2. If removing tags from prod target, these tags must already not exist in stage target.
        """
        if "propagated_from" in self.target_settings:
            full_repo_schema = "{host}/{namespace}/{repo}"
            stage_target_info = self.hub.worker.get_target_info(
                self.target_settings["propagated_from"]
            )
            stage_namespace = stage_target_info["settings"]["quay_namespace"]
            stage_quay_client = QuayClient(
                stage_target_info["settings"]["dest_quay_user"],
                stage_target_info["settings"]["dest_quay_password"],
                self.quay_host,
            )

            for item in self.push_items:
                internal_repo = get_internal_container_repo_name(list(item.repos.keys())[0])
                stage_repo = full_repo_schema.format(
                    host=self.quay_host, namespace=stage_namespace, repo=internal_repo
                )

                # all to-be-added tags must already exist in stage repo
                for tag in item.metadata["add_tags"]:
                    stage_image = "{0}:{1}".format(stage_repo, tag)
                    try:
                        stage_quay_client.get_manifest(stage_image)
                    except requests.exceptions.HTTPError as e:
                        if e.response.status_code == 404 or e.response.status_code == 401:
                            raise BadPushItem(
                                "To-be-added tag {0} must already exist in stage repo".format(tag)
                            )
                        else:
                            raise

                # all to-be-removed tags must already be removed from stage
                for tag in item.metadata["remove_tags"]:
                    stage_image = "{0}:{1}".format(stage_repo, tag)
                    try:
                        stage_quay_client.get_manifest(stage_image)
                    except requests.exceptions.HTTPError as e:
                        if e.response.status_code == 404 or e.response.status_code == 401:
                            # 404/401 -> all good
                            pass
                        else:
                            raise
                    else:
                        raise BadPushItem(
                            "To-be-removed tag {0} must already be removed from stage repo".format(
                                tag
                            )
                        )

    def get_image_details(self, reference: str, executor: Executor) -> ImageDetails | None:
        """
        Create an ImageDetails namedtuple for the given image reference.

        Args:
            reference (str):
                Image reference.
            executor (Executor):
                Instance of Executor subclass used for skopeo inspect.
        Returns (ImageDetails|None):
            Namedtuple filled with images data, or None if image doesn't exist.
        """
        LOG.info("Getting image details of {0}".format(reference))
        try:
            manifest = cast(Manifest | ManifestList, self.quay_client.get_manifest(reference))
        except requests.exceptions.HTTPError as e:
            if e.response.status_code == 404 or e.response.status_code == 401:
                LOG.info("Image '{0}' doesn't exist".format(reference))
                return None
            else:
                raise

        manifest_type = manifest["mediaType"]
        if manifest_type not in [TagDocker.MANIFEST_V2S2_TYPE, TagDocker.MANIFEST_LIST_TYPE]:
            raise BadPushItem("Image {0} has manifest type different than V2S2 or manifest list")

        # Check arch if the image is V2S2 manifest
        if manifest["mediaType"] == TagDocker.MANIFEST_V2S2_TYPE:
            arch = executor.skopeo_inspect(reference)["Architecture"]
            # Arch check is not a great way to verify that this is a source image, but there are
            # no better options without having build details
            if arch != "amd64":
                raise BadPushItem(
                    "Image {0} has V2S2 manifest and contains an architecture {1}. Only source "
                    "images are supported, which have arch 'amd64'.".format(reference, arch)
                )

        digest = self.quay_client.get_manifest_digest(reference)

        return TagDocker.ImageDetails(reference, manifest, manifest["mediaType"], digest)

    def is_arch_relevant(self, push_item: Any, arch: str) -> bool:
        """
        Find out if an operation should be performed on a given architecture.

        Uses values of 'archs' and 'exclude_archs' in push item's metadata.

        Args:
            push_item (ContainerPushItem):
                Push item to perform the workflow with.
            arch (str):
                Arch to investigate.
        Returns (bool):
            True if an operation should be performed on a given arch, False otherwise.
        """
        if push_item.metadata["exclude_archs"]:
            return arch not in push_item.metadata["archs"]
        else:
            return arch in push_item.metadata["archs"]

    def tag_remove_calculate_archs(
        self, push_item: Any, tag: str, executor: Executor
    ) -> tuple[list[str], list[str]]:
        """
        Calculate which architectures would be removed, and which would remain from a given tag.

        Args:
            push_item (ContainerPushItem):
                Push item to perform the workflow with.
            tag (str):
                Tag, for which a 'remove' operation will be performed.
            executor (Executor):
                Instance of Executor subclass used for skopeo inspect.
        Returns ([str], [str]):
            Tuple where first element contains archs that will be removed, and second element
            contains archs that will remain.
        """
        full_repo_schema = "{host}/{namespace}/{repo}"
        namespace = self.target_settings["quay_namespace"]

        internal_repo = get_internal_container_repo_name(list(push_item.repos.keys())[0])
        full_repo = full_repo_schema.format(
            host=self.quay_host, namespace=namespace, repo=internal_repo
        )

        if push_item.metadata["tag_source"]:
            source_image = "{0}:{1}".format(full_repo, push_item.metadata["tag_source"])
            source_details = self.get_image_details(source_image, executor)
        else:
            source_details = None

        dest_image = "{0}:{1}".format(full_repo, tag)
        dest_details = self.get_image_details(dest_image, executor)

        if dest_details is None:
            LOG.warning("Tag '{0}' already doesn't exist, no removal necessary".format(tag))
            return ([], [])

        if source_details and source_details.manifest_type != dest_details.manifest_type:
            raise BadPushItem(
                "Mismatch between manifest types of source {0}:{1} and tag {2}:{3}".format(
                    push_item.metadata["tag_source"],
                    source_details.manifest_type,
                    tag,
                    dest_details.manifest_type,
                )
            )

        # Scenario 1: source image
        if dest_details.manifest_type == TagDocker.MANIFEST_V2S2_TYPE:
            return self.tag_remove_calculate_archs_source_image(
                push_item, source_details, dest_details
            )

        # Scenario 2: multiarch image
        if dest_details.manifest_type == TagDocker.MANIFEST_LIST_TYPE:
            return self.tag_remove_calculate_archs_multiarch_image(
                push_item, source_details, dest_details
            )

        # this should never happen
        return ([], [])  # pragma: no cover

    def tag_remove_calculate_archs_source_image(
        self, push_item: Any, source_details: ImageDetails | None, dest_details: ImageDetails
    ) -> tuple[list[str], list[str]]:
        """
        Calculate which archs would be removed if the specified images were source images.

        This method is a sub-step of the 'tag_remove_calculate_archs' method.

        Args:
            push_item (ContainerPushItem):
                Push item to perform the workflow with.
            source_details (ImageDetails|None):
                ImageDetails of source image, or None if it wasn't specified.
            dest_details (ImageDetails):
                ImageDetails of destination image.
        Returns ([str], [str]):
            Tuple where first element contains archs that will be removed, and second element
            contains archs that will remain.
        """
        # Option A: arch is relevant, source is specified and digests correspond -> remove
        if (
            self.is_arch_relevant(push_item, "amd64")
            and source_details is not None
            and source_details.digest == dest_details.digest
        ):
            return (["amd64"], [])
        # Option B: arch is relevant, source is specified, but digests don't correspond -> keep
        elif (
            self.is_arch_relevant(push_item, "amd64")
            and source_details is not None
            and source_details.digest != dest_details.digest
        ):
            return ([], ["amd64"])
        # Option C: arch is relevant, source is not specified (no digest check) -> remove
        elif self.is_arch_relevant(push_item, "amd64") and source_details is None:
            return (["amd64"], [])
        # Option D: arch is not relevant -> keep
        else:
            return ([], ["amd64"])

    def tag_remove_calculate_archs_multiarch_image(
        self, push_item: Any, source_details: ImageDetails | None, dest_details: ImageDetails
    ) -> tuple[list[str], list[str]]:
        """
        Calculate which archs would be removed if the specified images were multiarch images.

        This method is a sub-step of the 'tag_remove_calculate_archs' method.

        Args:
            push_item (ContainerPushItem):
                Push item to perform the workflow with.
            source_details (ImageDetails|None):
                ImageDetails of source image, or None if it wasn't specified.
            dest_details (ImageDetails):
                ImageDetails of destination image.
        Returns ([str], [str]):
            Tuple where first element contains archs that will be removed, and second element
            contains archs that will remain.
        """
        remove_archs = []
        keep_archs = []
        dest_manifest_data = [
            (m["digest"], m["platform"]["architecture"]) for m in dest_details.manifest["manifests"]
        ]
        source_manifest_data = (
            [
                (m["digest"], m["platform"]["architecture"])
                for m in source_details.manifest["manifests"]
            ]
            if source_details
            else []
        )

        for dest_digest, dest_arch in dest_manifest_data:
            # Option A: arch is relevant, src exists, digest matches in src and dest -> remove
            if (
                self.is_arch_relevant(push_item, dest_arch)
                and source_details is not None
                and (dest_digest, dest_arch) in source_manifest_data
            ):
                remove_archs.append(dest_arch)
            # Option B: arch is relevant, src exists, no digest match in src and dest -> keep
            elif (
                self.is_arch_relevant(push_item, dest_arch)
                and source_details is not None
                and (dest_digest, dest_arch) not in source_manifest_data
            ):
                keep_archs.append(dest_arch)
            # Option C: arch is relevant, src doesn't exist (digest match not possible)-> remove
            elif self.is_arch_relevant(push_item, dest_arch) and source_details is None:
                remove_archs.append(dest_arch)
            # Option D: arch is not relevant -> keep
            else:
                keep_archs.append(dest_arch)

        return (remove_archs, keep_archs)

    def tag_add_calculate_archs(
        self, push_item: Any, tag: str, executor: Executor
    ) -> list[str] | None:
        """
        Calculate which architectures are present in a given tag, and which ones would be added.

        Args:
            push_item (ContainerPushItem):
                Push item to perform the workflow with.
            tag (str):
                Tag, for which an 'add' operation will be performed.
            executor (Executor):
                Instance of Executor subclass used for skopeo inspect.
        Returns ([str]|None):
            In case of multiarch image, arches which would be copied to the destination. In case
            of a source image, None if the copy operation is relevant or [] otherwise.
        """
        full_repo_schema = "{host}/{namespace}/{repo}"
        namespace = self.target_settings["quay_namespace"]

        internal_repo = get_internal_container_repo_name(list(push_item.repos.keys())[0])
        full_repo = full_repo_schema.format(
            host=self.quay_host, namespace=namespace, repo=internal_repo
        )
        source_image = "{0}:{1}".format(full_repo, push_item.metadata["tag_source"])
        dest_image = "{0}:{1}".format(full_repo, tag)
        source_details = self.get_image_details(source_image, executor)
        dest_details = self.get_image_details(dest_image, executor)

        if source_details is None:
            raise BadPushItem("Source image must be specified if add operation was requested")

        if dest_details and source_details.manifest_type != dest_details.manifest_type:
            raise BadPushItem(
                "Mismatch between manifest types of source {0}:{1} and tag {2}:{3}".format(
                    push_item.metadata["tag_source"],
                    source_details.manifest_type,
                    tag,
                    dest_details.manifest_type,
                )
            )

        # Scenario 1: source image
        if source_details.manifest_type == TagDocker.MANIFEST_V2S2_TYPE:
            # source arch is relevant, proceed with copying the source image
            if self.is_arch_relevant(push_item, "amd64"):
                return None
            # arch is irrelevant we want no-op
            else:
                return []

        # Scenario 2: multiarch image
        if source_details.manifest_type == TagDocker.MANIFEST_LIST_TYPE:
            add_archs = [
                m["platform"]["architecture"]
                for m in source_details.manifest["manifests"]
                if self.is_arch_relevant(push_item, m["platform"]["architecture"])
            ]
            return add_archs

        # this should never happen
        return []  # pragma: no cover

    def copy_tag_sign_images(self, push_item: Any, tag: str, executor: Executor) -> None:
        """
        Copy image from source to the destination tag and sign new manifest claims.

        If destination tag already contains a manifest, it will be overwritten.
        This workflow is expected to use on single-arch source images.

        Args:
            push_item (ContainerPushItem):
                Push item to perform the workflow with.
            tag (str):
                Tag, which acts as a destination to the copy operation.
            signature_handler (BasicSignatureHandler):
                Instance of signature handler which will perform the signing.
            executor (Executor):
                Instance of Executor subclass used for skopeo inspect.
        """
        full_repo_schema = "{host}/{namespace}/{repo}"
        external_image_schema = "{host}/{repo}:{tag}"
        namespace = self.target_settings["quay_namespace"]

        repo = list(push_item.repos.keys())[0]
        internal_repo = get_internal_container_repo_name(repo)
        full_repo = full_repo_schema.format(
            host=self.quay_host, namespace=namespace, repo=internal_repo
        )
        source_image = "{0}:{1}".format(full_repo, push_item.metadata["tag_source"])
        dest_image = "{0}:{1}".format(full_repo, tag)

        LOG.info(
            "Source image tag '{0}' will be copied to destination '{1}'".format(
                push_item.metadata["tag_source"], tag
            )
        )

        to_sign_entries = []
        to_sign_entries_internal = []
        current_signatures: list[Any] = []
        details = self.get_image_details(source_image, executor)
        if not details:
            raise BadPushItem("Source image must be specified if add operation was requested")
        registries = self.target_settings["docker_settings"]["docker_reference_registry"]
        if details.manifest_type == TagDocker.MANIFEST_LIST_TYPE:
            raise ValueError("Tagging workflow is not supported for multiarch images")

        if push_item.claims_signing_key:
            # add entries in internal format for cosign
            to_sign_entries_internal.append(
                SignEntry(
                    repo=repo,
                    reference="quay.io/"
                    + self.target_settings["quay_namespace"]
                    + "/"
                    + get_internal_container_repo_name(list(push_item.repos.keys())[0])
                    + ":"
                    + tag,
                    digest=details.digest,
                    signing_key=push_item.claims_signing_key,
                    arch="amd64",
                )
            )
            for registry in registries:
                reference = external_image_schema.format(
                    host=registry, repo=list(push_item.repos.keys())[0], tag=tag
                )
                to_sign_entries.append(
                    SignEntry(
                        repo=repo,
                        reference=reference,
                        digest=details.digest,
                        signing_key=push_item.claims_signing_key,
                        arch="amd64",
                    )
                )

            cert, key = get_pyxis_ssl_paths(self.target_settings)
            item_processor = item_processor_for_internal_data(
                self.quay_client,
                self.target_settings["quay_host"].rstrip("/"),
                self.target_settings.get("retry_sleep_time", 5),
                self.target_settings["quay_namespace"],
            )
            outdated_manifests = []

            existing_manifests = item_processor.generate_existing_manifests_metadata(push_item)
            for repo, _tag, mad in existing_manifests:
                if not mad:
                    continue
                if _tag == tag:
                    outdated_manifests.append((mad.digest, tag, repo))

            set_aws_kms_environment_variables(self.target_settings, "cosign_signer")
            for _signer in self.target_settings["signing"]:
                if _signer["enabled"]:
                    signercls = SIGNER_BY_LABEL[_signer["label"]]
                    signer = signercls(
                        config_file=_signer["config_file"], settings=self.target_settings
                    )
                    # exclude should be bool, and outdated manifests should be list?
                    if outdated_manifests:
                        signer.remove_signatures(outdated_manifests, _exclude=current_signatures)
                    if SIGNER_BY_LABEL[_signer["label"]].pre_push:
                        signer.sign_containers(
                            to_sign_entries,
                            task_id=self.task_id,
                        )

        ContainerImagePusher.run_tag_images(source_image, [dest_image], True, self.target_settings)

        if push_item.claims_signing_key:
            set_aws_kms_environment_variables(self.target_settings, "cosign_signer")
            for _signer in self.target_settings["signing"]:
                if _signer["enabled"] and not SIGNER_BY_LABEL[_signer["label"]].pre_push:
                    signercls = SIGNER_BY_LABEL[_signer["label"]]
                    signer = signercls(
                        config_file=_signer["config_file"], settings=self.target_settings
                    )
                    signer.sign_containers(
                        to_sign_entries_internal,
                        task_id=self.task_id,
                    )

    def merge_manifest_lists_sign_images(
        self, push_item: Any, tag: str, add_archs: list[str]
    ) -> None:
        """
        Merge manifest lists between source and destination tag and sign manifest claims.

        Args:
            push_item (ContainerPushItem):
                Push item to perform the workflow with.
            tag (str):
                Tag, which acts as a destination to the merge operation.
            add_archs ([str]):
                Architectures which should be copied to the existing manifest list.
            signature_handler (BasicSignatureHandler):
                Instance of signature handler which will perform the signing.
        """
        LOG.info(
            "Architectures {0} of tag '{1}' will be copied to destination tag '{2}'".format(
                add_archs, push_item.metadata["tag_source"], tag
            )
        )

        full_repo_schema = "{host}/{namespace}/{repo}"
        external_image_schema = "{host}/{repo}:{tag}"
        namespace = self.target_settings["quay_namespace"]

        internal_repo = get_internal_container_repo_name(list(push_item.repos.keys())[0])
        full_repo = full_repo_schema.format(
            host=self.quay_host, namespace=namespace, repo=internal_repo
        )
        source_image = "{0}:{1}".format(full_repo, push_item.metadata["tag_source"])
        dest_image = "{0}:{1}".format(full_repo, tag)

        # NOTE: Arch images don't need to be copied, since they already exist in the same repo
        merger = ManifestListMerger(source_image, dest_image)
        merger.set_quay_clients(self.quay_client, self.quay_client)
        new_manifest_list = merger.merge_manifest_lists_selected_architectures(add_archs)
        dest_registries = self.target_settings["docker_settings"]["docker_reference_registry"]

        current_signatures: list[Any] = []
        outdated_manifests = []
        if push_item.claims_signing_key:
            to_sign_entries = []
            to_sign_entries_internal = []
            for manifest in new_manifest_list["manifests"]:
                to_sign_entries_internal.append(
                    SignEntry(
                        repo=list(push_item.repos.keys())[0],
                        reference="quay.io/"
                        + self.target_settings["quay_namespace"]
                        + "/"
                        + internal_repo
                        + ":"
                        + tag,
                        digest=manifest["digest"],
                        arch=manifest["platform"]["architecture"],
                        signing_key=push_item.claims_signing_key,
                    )
                )
                for registry in dest_registries:
                    reference = external_image_schema.format(
                        host=registry, repo=list(push_item.repos.keys())[0], tag=tag
                    )
                    to_sign_entries.append(
                        SignEntry(
                            repo=list(push_item.repos.keys())[0],
                            reference=reference,
                            digest=manifest["digest"],
                            arch=manifest["platform"]["architecture"],
                            signing_key=push_item.claims_signing_key,
                        )
                    )
                    current_signatures.append(
                        (reference, manifest["digest"], push_item.claims_signing_key)
                    )

            namespace = self.target_settings["quay_namespace"]
            item_processor = item_processor_for_internal_data(
                self.quay_client,
                self.target_settings["quay_host"].rstrip("/"),
                self.target_settings.get("retry_sleep_time", 5),
                self.target_settings["quay_namespace"],
            )
            for repo, _tag, mad in item_processor.generate_existing_manifests_metadata(push_item):
                if not mad:
                    continue
<<<<<<< HEAD
                if mad.digest not in [
                    manifest["digest"] for manifest in new_manifest_list["manifests"]
                ]:
=======
                if tag == _tag:
>>>>>>> 57cbb8ab
                    outdated_manifests.append((mad.digest, tag, repo))

            for signer in self.target_settings["signing"]:
                if signer["enabled"] and SIGNER_BY_LABEL[signer["label"]].pre_push:
                    signercls = SIGNER_BY_LABEL[signer["label"]]
                    signer = signercls(
                        config_file=signer["config_file"], settings=self.target_settings
                    )
                    if outdated_manifests:
                        signer.remove_signatures(outdated_manifests, _exclude=current_signatures)
                    signer.sign_containers(
                        to_sign_entries,
                        task_id=self.task_id,
                    )

        raw_src_manifest = cast(
            str,
            self.quay_client.get_manifest(
                source_image, media_type=QuayClient.MANIFEST_LIST_TYPE, raw=True
            ),
        )

        # Special case: if the source manifest and the merged manifest are the same, upload the
        # raw source manifest. The reason is that otherwise the digests of the copied manifests
        # will not correspond due to Python dicitonaries randomizing the element order
        if sorted(
            new_manifest_list["manifests"], key=lambda manifest: manifest["digest"]
        ) == sorted(
            json.loads(raw_src_manifest)["manifests"], key=lambda manifest: manifest["digest"]
        ):
            self.quay_client.upload_manifest(raw_src_manifest, dest_image, raw=True)
        else:
            self.quay_client.upload_manifest(new_manifest_list, dest_image)

        if push_item.claims_signing_key:
            set_aws_kms_environment_variables(self.target_settings, "cosign_signer")
            for signer in self.target_settings["signing"]:
                if signer["enabled"] and not SIGNER_BY_LABEL[signer["label"]].pre_push:
                    signercls = SIGNER_BY_LABEL[signer["label"]]
                    signer = signercls(
                        config_file=signer["config_file"], settings=self.target_settings
                    )
                    signer.remove_signatures(outdated_manifests, _exclude=current_signatures)
                    signer.sign_containers(
                        to_sign_entries_internal,
                        task_id=self.task_id,
                    )

    @classmethod
    def run_untag_images(
        cls, references: list[str], remove_last: bool, target_settings: dict[str, Any]
    ) -> None:
        """
        Prepare the "untag images" entrypoint with all the necessary arguments and run it.

        Args:
            references ([str]):
                Image references which should be untagged.
            remove_last (bool):
                Whether to remove a tag when it's the last reference of an image (in that repo).
            target_settings (dict):
                Settings used for setting the value of untag parameters.
        """
        untag_images(
            references=references,
            quay_api_token=target_settings["dest_quay_api_token"],
            remove_last=remove_last,
            quay_user=target_settings["dest_quay_user"],
            quay_password=target_settings["dest_quay_password"],
        )

    def untag_image(self, push_item: Any, tag: str) -> None:
        """
        Untag image specified by tag.

        Args:
            push_item (ContainerPushItem):
                Push item to perform the workflow with.
            tag (str):
                Tag which should be removed.
        """
        LOG.info("Tag '{0}' will be removed".format(tag))
        full_repo_schema = "{host}/{namespace}/{repo}"
        namespace = self.target_settings["quay_namespace"]
        item_processor = item_processor_for_internal_data(
            self.quay_client,
            self.target_settings["quay_host"].rstrip("/"),
            self.target_settings.get("retry_sleep_time", 5),
            self.target_settings["quay_namespace"],
        )
        to_unsign_entries = []
        for to_unsign_entry in item_processor.generate_to_unsign(push_item):
            to_unsign_entries.append((to_unsign_entry["digest"], tag, to_unsign_entry["repo"]))

        internal_repo = get_internal_container_repo_name(list(push_item.repos.keys())[0])
        full_repo = full_repo_schema.format(
            host=self.quay_host, namespace=namespace, repo=internal_repo
        )
        dest_image = "{0}:{1}".format(full_repo, tag)

        cert, key = get_pyxis_ssl_paths(self.target_settings)

        for signer in self.target_settings["signing"]:
            if signer["enabled"]:
                signercls = SIGNER_BY_LABEL[signer["label"]]
                signer = signercls(config_file=signer["config_file"], settings=self.target_settings)
                signer.remove_signatures(to_unsign_entries, _exclude=[])

        self.run_untag_images([dest_image], True, self.target_settings)

    def manifest_list_remove_archs(self, push_item: Any, tag: str, remove_archs: list[str]) -> None:
        """
        Remove specified archs from a manifest list and upload a new manifest list to Quay.

        Args:
            push_item (ContainerPushItem):
                Push item to perform the workflow with.
            tag (str):
                Tag whose manifest's archs will be removed.
            remove_archs ([str]):
                Architectures to remove from the manifest list.
        """
        LOG.info("Architectures {0} of tag '{1}' will be removed".format(remove_archs, tag))
        full_repo_schema = "{host}/{namespace}/{repo}"
        namespace = self.target_settings["quay_namespace"]

        internal_repo = get_internal_container_repo_name(list(push_item.repos.keys())[0])
        full_repo = full_repo_schema.format(
            host=self.quay_host, namespace=namespace, repo=internal_repo
        )
        dest_image = "{0}:{1}".format(full_repo, tag)
        manifest_list = cast(
            ManifestList,
            self.quay_client.get_manifest(dest_image, media_type=QuayClient.MANIFEST_LIST_TYPE),
        )

        keep_manifests = []
        remove_manifest_sigs = []
        for manifest in manifest_list["manifests"]:
            if manifest["platform"]["architecture"] not in remove_archs:
                keep_manifests.append(deepcopy(manifest))
            else:
                remove_manifest_sigs.append(manifest)

        new_manifest_list = deepcopy(manifest_list)
        new_manifest_list["manifests"] = keep_manifests

        to_remove_sig_entries = []
        for to_remove_man in remove_manifest_sigs:
            to_remove_sig_entries.append(
                (to_remove_man["digest"], tag, list(push_item.repos.keys())[0])
            )

        for signer in self.target_settings["signing"]:
            if signer["enabled"]:
                signercls = SIGNER_BY_LABEL[signer["label"]]
                signer = signercls(config_file=signer["config_file"], settings=self.target_settings)
                signer.remove_signatures(to_remove_sig_entries, _exclude=[])

        self.quay_client.upload_manifest(new_manifest_list, dest_image)

    def run(self) -> None:
        """
        Perform the full tag-docker workflow.

        The workflow adds or removes images to/from given tags. It's possible to specify only
        certain architectures to be added or removed. Based on the task arguments, five different
        scenarios may occur:
        - Copying whole image to tag (if tag is unused, or all its archs will be overwritten)
        - Copying only certain archs and adding them to the destination manifest list
        - Removing certain archs from a tag
        - Removing a tag (if all archs are to be removed from it)
        - No operation (to-be-removed tag already doesn't exist, or all archs are restricted)

        The workflow may be summarized as:
        - Verify that all repos may be worked with (same conditions are in PushDocker)
        - Evaluate which archs are to be added/removed from a given tag
        - If new images were created, perform signing workflow on them
        - Perform the appropriate add/remove/merge operation
        """
        # Validate repos, same as in PushDocker
        PushDocker.check_repos_validity(self.push_items, self.hub, self.target_settings)
        # perform tag-docker-specific checks
        self.check_input_validity()

        with LocalExecutor() as executor:
            executor.skopeo_login(
                self.quay_host,
                self.target_settings["dest_quay_user"],
                self.target_settings["dest_quay_password"],
            )
            for item in self.push_items:
                for tag in item.metadata["add_tags"]:
                    LOG.info("Processing add tag '{0}'".format(tag))
                    add_archs = self.tag_add_calculate_archs(item, tag, executor)
                    # If all archs were somehow excluded from being added, no-op
                    if add_archs == []:
                        LOG.warning("No archs can be added to tag '{0}', skipping".format(tag))
                        continue
                    # If None, we're dealing with a source image and we want to copy to destination
                    elif add_archs is None:
                        self.copy_tag_sign_images(item, tag, executor)
                    # Otherwise, merge relevant archs of source and dest
                    else:
                        self.merge_manifest_lists_sign_images(item, tag, add_archs)

                for tag in item.metadata["remove_tags"]:
                    LOG.info("Processing remove tag '{0}'".format(tag))
                    remove_archs, keep_archs = self.tag_remove_calculate_archs(item, tag, executor)
                    # If all archs were somehow excluded from removal, no-op
                    if not remove_archs:
                        LOG.warning("No archs can be removed from tag '{0}', skipping".format(tag))
                        continue
                    # If no archs will remain after removal, just perform untagging
                    elif not keep_archs:
                        self.untag_image(item, tag)
                    # if some archs will be removed and some will remain, create new manifest list
                    else:
                        self.manifest_list_remove_archs(item, tag, remove_archs)


def mod_entry_point(
    push_items: list[Any], hub: Any, task_id: str, target_name: str, target_settings: dict[str, Any]
) -> None:
    """Entry point for use in another python code."""
    tag_docker = TagDocker(push_items, hub, task_id, target_name, target_settings)
    return tag_docker.run()<|MERGE_RESOLUTION|>--- conflicted
+++ resolved
@@ -687,13 +687,9 @@
             for repo, _tag, mad in item_processor.generate_existing_manifests_metadata(push_item):
                 if not mad:
                     continue
-<<<<<<< HEAD
                 if mad.digest not in [
                     manifest["digest"] for manifest in new_manifest_list["manifests"]
-                ]:
-=======
-                if tag == _tag:
->>>>>>> 57cbb8ab
+                ] and tag == _tag:
                     outdated_manifests.append((mad.digest, tag, repo))
 
             for signer in self.target_settings["signing"]:
