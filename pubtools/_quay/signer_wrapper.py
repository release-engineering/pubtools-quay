import abc
from contextlib import contextmanager
import logging
import pkg_resources
import tempfile
import json

from typing import Optional, List, Dict, Any, Tuple

from marshmallow import Schema, fields, EXCLUDE

<<<<<<< HEAD
from .utils.misc import run_entrypoint, get_pyxis_ssl_paths, run_in_parallel
from .quay_api_client import QuayApiClient
=======
from .utils.misc import run_entrypoint, get_pyxis_ssl_paths, run_in_parallel, log_step
>>>>>>> 95af5340
from .item_processor import SignEntry


LOG = logging.getLogger("pubtools.quay")


class SigningError(Exception):
    """Error raised when signing fails."""


class NoSchema(Schema):
    """Schema that does not validate anything."""


class SignerWrapper:
    """Wrapper providing functionality to sign containers with a generic signer."""

    SCHEMA = NoSchema
    entry_point_conf = ["signer", "group", "signer"]

    def __init__(self, config_file: Optional[str] = None, settings: Dict[str, Any] = None):
        """Initialize SignerWrapper.

        Args:
            config_file (str): Path to config file for the signer.
            settings (dict): Settings for the signer.
        """
        self.config_file = config_file
        self.settings = settings
        self._ep = None
        self.validate_settings()

    @property
    def entry_point(self):
        """Load and return entry point for pubtools-sign project."""
        if self._ep is None:
            self._ep = pkg_resources.load_entry_point(*self.entry_point_conf)
        return self._ep

    def remove_signatures(self, signatures: List[str], _exclude: bool = None):
        """Remove signatures from a sigstore."""
        LOG.debug("Removing signatures %s", signatures)
        self._remove_signatures(signatures)

    @abc.abstractmethod
    def _run_remove_signatures(self, signatures_to_remove: List[str]):
        pass  # pragma: no cover

    def _remove_signatures(self, signatures_to_remove: List[str]):
        """Remove signatures from sigstore.

        This is helper to make testing easier.
        Args:
            signatures_to_remove (list): Signatures to remove.
        """
        self._run_remove_signatures(signatures_to_remove)

    @abc.abstractmethod
    def _run_store_signed(self, signatures: List[Dict[str, Any]]):
        pass  # pragma: no cover

    def _store_signed(self, signatures: List[Dict[str, Any]]):
        """Store signatures in sigstore.

        This is helper to make testing easier.
        Args:
            signatures (list): Signatures to store.
        """
        LOG.debug("Storing signatures %s", signatures)
        self._run_store_signed(signatures)

    def sign_container(
        self,
        sign_entry: SignEntry,
        task_id: Optional[str] = None,
    ):
        """Sign a specific reference and digest with given signing key.

        Args:
            sign_entry (SignEntry): SignEntry to sign.
            task_id (str): Task ID to identify the signing task if needed.
        """
        LOG.debug(
            "Signing container %s %s %s",
            sign_entry.reference,
            sign_entry.digest,
            sign_entry.signing_key,
        )
        opt_args = {
            k: v for k, v in [("task_id", task_id), ("repo", sign_entry.repo)] if v is not None
        }
        signed = self.entry_point(
            config_file=self.config_file,
            signing_key=sign_entry.signing_key,
            reference=sign_entry.reference,
            digest=sign_entry.digest,
            **opt_args,
        )
        if signed["signer_result"]["status"] != "ok":
            raise SigningError(signed["signer_result"]["error_message"])
        LOG.info(
            "Signed %s(%s) with %s in %s",
            sign_entry.reference,
            sign_entry.digest,
            sign_entry.signing_key,
            self.label,
        )
        self._store_signed(signed)

    @log_step("Sign container images")
    def sign_containers(
        self, to_sign_entries: List[SignEntry], task_id: Optional[str] = None, parallelism: int = 10
    ):
        """Sign signing entries.

        Args:
            to_sign_entries (List[SignEntry]): list of entries to sign.
            task_id (str): optional identifier used in signing process.
            parallelism (int): determines how many entries should be signed in parallel.
        """
        run_in_parallel(
            self.sign_container, zip(to_sign_entries, [task_id] * len(to_sign_entries)), parallelism
        )

    def validate_settings(self, settings: Dict[str, Any] = None):
        """Validate provided settings for the SignerWrapper."""
        settings = settings or self.settings
        if settings is None:
            raise ValueError("Settings must be provided")
        schema = self.SCHEMA(unknown=EXCLUDE)
        schema.load(settings)


class MsgSignerSettingsSchema(Schema):
    """Validation schema for messaging signer settings."""

    pyxis_server = fields.String(required=True)
    pyxis_ssl_crtfile = fields.String(required=False)
    pyxis_ssl_keyfile = fields.String(required=False)
    num_thread_pyxis = fields.Integer(required=False, default=7)


class MsgSignerWrapper(SignerWrapper):
    """Wrapper for messaging signer functionality."""

    label = "msg_signer"
    entry_point_conf = ["pubtools-sign", "modules", "pubtools-sign-msg-container-sign"]

    MAX_MANIFEST_DIGESTS_PER_SEARCH_REQUEST = 50
    SCHEMA = MsgSignerSettingsSchema

    @contextmanager
    def _save_signatures_file(self, signatures: List[Dict[str, Any]]):
        """Save signatures to a temporary file and yield the file."""
        with tempfile.NamedTemporaryFile(
            mode="w", prefix="pubtools_quay_upload_signatures_"
        ) as signature_file:
            json.dump(signatures, signature_file)
            signature_file.flush()
            yield signature_file

    def _fetch_signatures(self, manifest_digests: List[str]):
        """Fetch signatures from sigstore.

        Args:
            manifest_digests (list): Manifest digests to fetch signatures for.
        Returns:
            List[Dict[str, Any]]: List of fetched signatures.
        """
        cert, key = get_pyxis_ssl_paths(self.settings)
        chunk_size = self.MAX_MANIFEST_DIGESTS_PER_SEARCH_REQUEST
        manifest_digests = sorted(list(set(manifest_digests)))

        args = ["--pyxis-server", self.settings["pyxis_server"]]
        args += ["--pyxis-ssl-crtfile", cert]
        args += ["--pyxis-ssl-keyfile", key]
        args += ["--request-threads", str(self.settings.get("num_thread_pyxis", 7))]

        for chunk_start in range(0, len(manifest_digests), chunk_size):
            chunk = manifest_digests[chunk_start : chunk_start + chunk_size]  # noqa: E203

            args = ["--pyxis-server", self.settings["pyxis_server"]]
            args += ["--pyxis-ssl-crtfile", cert]
            args += ["--pyxis-ssl-keyfile", key]

            with tempfile.NamedTemporaryFile(
                mode="w", prefix="pubtools_quay_get_signatures_"
            ) as signature_fetch_file:
                if manifest_digests:
                    json.dump(chunk, signature_fetch_file)
                    signature_fetch_file.flush()
                    args += ["--manifest-digest", "@{0}".format(signature_fetch_file.name)]

                env_vars = {}
                chunk_results = run_entrypoint(
                    ("pubtools-pyxis", "console_scripts", "pubtools-pyxis-get-signatures"),
                    "pubtools-pyxis-get-signatures",
                    args,
                    env_vars,
                )

            for result in chunk_results:
                yield result

    def _run_store_signed(self, signed_results: List[Dict[str, Any]]):
        """
        Upload signatures to Pyxis by using a pubtools-pyxis entrypoint.

        Data required for a Pyxis POST request:
        - manifest_digest
        - reference
        - repository
        - sig_key_id
        - signature_data

        Signatures are uploaded in batches.

        Args:
            claim_messages ([dict]):
                Signature claim messages constructed for the RADAS service.
            signature_messages ([dict]):
                Messages from RADAS containing image signatures.
        """
        LOG.info("Sending new signatures to Pyxis")

        signatures: List[Dict[str, Any]] = []
        for reference, op_res in zip(
            signed_results["operation"]["references"], signed_results["operation_results"]
        ):
            signatures.append(
                {
                    "manifest_digest": op_res[0]["msg"]["manifest_digest"],
                    "reference": reference,
                    "repository": op_res[0]["msg"]["repo"],
                    "sig_key_id": signed_results["signing_key"],
                    "signature_data": op_res[0]["msg"]["signed_claim"],
                }
            )

        for sig in signatures:
            LOG.debug(
                f"Uploading new signature. Reference: {sig['reference']}, "
                f"Repository: {sig['repository']}, "
                f"Digest: {sig['manifest_digest']}, "
                f"Key: {sig['sig_key_id']}"
            )

        cert, key = get_pyxis_ssl_paths(self.settings)

        args = ["--pyxis-server", self.settings["pyxis_server"]]
        args += ["--pyxis-ssl-crtfile", cert]
        args += ["--pyxis-ssl-keyfile", key]
        args += ["--request-threads", str(self.settings.get("num_thread_pyxis", 7))]

        with self._save_signatures_file(signatures) as signature_file:
            args += ["--signatures", "@{0}".format(signature_file.name)]
            LOG.info("Uploading {0} new signatures".format(len(signatures)))
            env_vars = {}
            run_entrypoint(
                ("pubtools-pyxis", "console_scripts", "pubtools-pyxis-upload-signatures"),
                "pubtools-pyxis-upload-signature",
                args,
                env_vars,
            )

    def _run_remove_signatures(self, signatures_to_remove: List[str]):
        """Remove signatures from the sigstore.

        Args:
            signatures_to_remove (List[str]): List of signatures to remove.
        """
        cert, key = get_pyxis_ssl_paths(self.settings)
        args = []
        args = ["--pyxis-server", self.settings["pyxis_server"]]
        args += ["--pyxis-ssl-crtfile", cert]
        args += ["--pyxis-ssl-keyfile", key]
        args += ["--request-threads", str(self.settings.get("num_thread_pyxis", 7))]

        with tempfile.NamedTemporaryFile(mode="w") as temp:
            json.dump(signatures_to_remove, temp)
            temp.flush()

            args += ["--ids", "@%s" % temp.name]

            env_vars = {}
            run_entrypoint(
                ("pubtools-pyxis", "console_scripts", "pubtools-pyxis-delete-signatures"),
                "pubtools-pyxis-delete-signatures",
                args,
                env_vars,
            )

    def _filter_to_remove(
        self,
        signatures: List[Tuple[str, str, str]],
        _exclude: Optional[List[Tuple[str, str, str]]] = None,
    ) -> List[str]:
        """Filter signatures to remove.

        Args:
            signatures (List[Tuple[str, str, str]]): List of (digest, tag, repository)
            tuples of signautres to remove.
            _exclude (Optional[List[Tuple[str, str, str]]]): List of  (digest, tag, repository)
            tuples of signautres to keep.
        """
        exclude = _exclude or []
        signatures_to_remove = list(self._fetch_signatures([x[0] for x in signatures]))
        sig_ids_to_remove = []
        for existing_signature in signatures_to_remove:
            if (
                existing_signature["manifest_digest"],
                existing_signature["reference"].split(":")[-1],
                existing_signature["repository"],
            ) in signatures and (
                existing_signature["manifest_digest"],
                existing_signature["reference"],
                existing_signature["repository"],
            ) not in exclude:
                sig_ids_to_remove.append(existing_signature["_id"])
                LOG.debug(
                    f"Removing signature. Reference: {existing_signature['reference']}, "
                    f"Repository: {existing_signature['repository']}, "
                    f"Digest: {existing_signature['manifest_digest']}, "
                    f"Key: {existing_signature['sig_key_id']}"
                )
        return sig_ids_to_remove

    @log_step("Remove outdated signatures")
    def remove_signatures(
        self,
        signatures: List[Tuple[str, str, str]],
        _exclude: Optional[List[Tuple[str, str, str]]] = None,
    ):
        """Remove signatures from sigstore.

        Args:
            signatures (list): List of tuples containing (digest, reference, repository) of
            signatures to remove.
            exclude (Optional[List[Tuple[str, str, str]]]): List of  (digest, tag, repository)
            tuples of signautres to keep.
        """
        _signatures = list(signatures)
        to_remove = self._filter_to_remove(_signatures, _exclude=_exclude)
        self._remove_signatures(to_remove)


class CosignSignerSettingsSchema(Schema):
    """Validation schema for cosign signer settings."""

    quay_namespace = fields.String(required=True)
    quay_host = fields.String(required=True)
    dest_quay_api_token = fields.String(required=True)


class CosignSignerWrapper(SignerWrapper):
    """Wrapper for cosign signer functionality."""

    label = "cosign_signer"
    entry_point_conf = ["pubtools-sign", "modules", "pubtools-sign-cosign-container-sign"]

    SCHEMA = CosignSignerSettingsSchema

    def _list_signatures(self, repository: str, tag: str) -> List[Tuple[str, str]]:
        """List cosign signatures for given repository.

        This methods runs pubtools-sign-cosign-container-list entrypoint which is expected to
        return list of full references to signature tags in format sha256-<digest>.sig

        Args:
            repository (str): Repository to list signatures for.
            tag (str): Tag to list signatures for.
        Returns:
            List[Tuple[str, str]]: List of (repository, signature tag) tuples
            for existing signatures.
        """
        full_reference = (
            f"{self.settings['quay_host']}/"
            + f"{self.settings['quay_namespace']}/{repository.replace('/','----')}"
            + f":{tag}"
        )
        existing_signatures = run_entrypoint(
            ("pubtools-sign", "modules", "pubtools-sign-cosign-container-list"), [full_reference]
        )
        if existing_signatures[0]:
            return [
                (repository, e.split(":")[-1].replace(".sig", "").replace("-", ":"))
                for e in existing_signatures[1]
            ]
        else:
            LOG.warning("Fetch existing signatures error:" + existing_signatures[1])
            return []

    def _filter_to_remove(
        self,
        signatures: List[Tuple[str, str, str]],
        _exclude: Optional[List[Tuple[str, str, str]]] = None,
    ) -> List[str]:
        """Filter signatures to remove.

        Args:
            signatures (List[Tuple[str, str, str]]): List of (digest, tag, repository)
            tuples of signautres to remove.
            _exclude (Optional[List[Tuple[str, str, str]]]): List of  (digest, tag, repository)
            tuples of signautres to keep.
        """
        repo_tag_list = list(set([(x[2], x[1]) for x in signatures]))
        signatures_to_remove = [(x[2], x[0]) for x in signatures]
        signatures_to_exclude = [(x[2], x[0]) for x in _exclude or []]
        existing_signatures = set(
            sum(
                run_in_parallel(
                    self._list_signatures, [repo_tag for repo_tag in repo_tag_list]
                ).values(),
                [],
            )
        )
        to_remove = []
        for existing_signature in existing_signatures:
            if (
                existing_signature in signatures_to_remove
                and existing_signature not in signatures_to_exclude
            ):
                to_remove.append(existing_signature)
                LOG.debug(
                    f"Removing signature "
                    f"Repository: {existing_signature[0]}, "
                    f"Digest: {existing_signature[1]}, "
                )
        return to_remove

    def _run_remove_signatures(self, signatures_to_remove: List[Tuple[str, str]]):
        """Remove signatures from the sigstore.

        Args:
            signatures_to_remove (List[Tuple(str, str)]): List of signatures to remove.
        """
        qc = QuayApiClient(self.settings["dest_quay_api_token"], host=self.settings["quay_host"])
        for sig_to_remove in signatures_to_remove:
            ref = self.settings["quay_namespace"] + "/" + sig_to_remove[0].replace("/", "----")
            sig_tag = sig_to_remove[1].replace(":", "-") + ".sig"
            qc.delete_tag(ref, sig_tag)

    def remove_signatures(
        self,
        signatures: List[Tuple[str, str, str]],
        _exclude: Optional[List[Tuple[str, str, str]]] = None,
    ):
        """Remove signatures from sigstore.

        Args:
            signatures (list): List of tuples containing (digest, reference, repository) of
            signatures to remove.
            exclude (Optional[List[Tuple[str, str, str]]]): List of  (digest, tag, repository)
            tuples of signautres to keep.
        """
        to_remove = self._filter_to_remove(signatures, _exclude=_exclude)
        self._remove_signatures(to_remove)


SIGNER_BY_LABEL = {
    wrapper.label: wrapper
    for name, wrapper in locals().items()
    if type(wrapper) is type and issubclass(wrapper, SignerWrapper) and wrapper != SignerWrapper
}<|MERGE_RESOLUTION|>--- conflicted
+++ resolved
@@ -9,12 +9,8 @@
 
 from marshmallow import Schema, fields, EXCLUDE
 
-<<<<<<< HEAD
-from .utils.misc import run_entrypoint, get_pyxis_ssl_paths, run_in_parallel
 from .quay_api_client import QuayApiClient
-=======
 from .utils.misc import run_entrypoint, get_pyxis_ssl_paths, run_in_parallel, log_step
->>>>>>> 95af5340
 from .item_processor import SignEntry
 
 
