--- conflicted
+++ resolved
@@ -145,13 +145,9 @@
 
     for n, signer in enumerate(signers):
         signercls = SIGNER_BY_LABEL[signer]
-<<<<<<< HEAD
-        _signer = signercls(config_file=signer_configs[n], settings=signer_settings)
-=======
         if not signercls.pre_push:
             continue
         _signer = signercls(config_file=signer_configs[n], settings=settings)
->>>>>>> 1f67e5df
         _signer.remove_signatures(outdated_manifests, _exclude=[])
 
     refrences_to_remove = []
