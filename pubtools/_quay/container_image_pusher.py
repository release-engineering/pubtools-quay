import functools
import logging

import requests

from .exceptions import (
    BadPushItem,
    ManifestTypeError,
)
from .utils.misc import (
    get_internal_container_repo_name,
    log_step,
    run_with_retries,
)
from .quay_client import QuayClient
from .tag_images import tag_images
from .manifest_list_merger import ManifestListMerger

LOG = logging.getLogger("pubtools.quay")


class ContainerImagePusher:
    """
    Push container images to Quay.

    No validation is performed, push items are expected to be correct.
    """

    def __init__(self, push_items, target_settings):
        """
        Initialize.

        Args:
            push_items ([ContainerPushItem]):
                List of push items.
            target_settings (dict):
                Target settings.
        """
        self.push_items = push_items
        self.target_settings = target_settings

        self.quay_host = self.target_settings.get("quay_host", "quay.io").rstrip("/")
        self._src_quay_client = None
        self._dest_quay_client = None

    @property
    def src_quay_client(self):
        """Create and access QuayClient for source image."""
        if self._src_quay_client is None:
            self._src_quay_client = QuayClient(
                self.target_settings["source_quay_user"],
                self.target_settings["source_quay_password"],
                self.target_settings.get("source_quay_host") or self.quay_host,
            )
        return self._src_quay_client

    @property
    def dest_quay_client(self):
        """Create and access QuayClient for dest image."""
        if self._dest_quay_client is None:
            self._dest_quay_client = QuayClient(
                self.target_settings["dest_quay_user"],
                self.target_settings["dest_quay_password"],
                self.quay_host,
            )
        return self._dest_quay_client

    @classmethod
    def run_tag_images(cls, source_ref, dest_refs, all_arch, target_settings):
        """
        Prepare the "tag images" entrypoint with all the necessary arguments and run it.

        NOTE: Tagging operation will run with retries to compensate for transient
              container-related issues.

        Args:
            source_ref (str):
                Source image reference.
            dest_refs ([str]):
                List of destination references.
            all_arch (bool):
                Whether all architectures should be copied.
            target_settings (dict):
                Settings used for setting the values of the function parameters.
        """
        tag_images_partial = functools.partial(
            tag_images,
            source_ref,
            dest_refs,
            all_arch=all_arch,
            quay_user=target_settings["dest_quay_user"],
            quay_password=target_settings["dest_quay_password"],
            source_quay_user=target_settings.get("source_quay_user"),
            source_quay_password=target_settings.get("source_quay_password"),
            container_exec=True,
            container_image=target_settings["skopeo_image"],
            docker_url=target_settings.get("docker_host") or "unix://var/run/docker.sock",
            docker_timeout=target_settings.get("docker_timeout"),
            docker_verify_tls=target_settings.get("docker_tls_verify") or False,
            docker_cert_path=target_settings.get("docker_cert_path") or None,
            registry_username=target_settings.get("skopeo_executor_username") or None,
            registry_password=target_settings.get("skopeo_executor_password") or None,
            send_umb_msg=False,
        )

        run_with_retries(
            tag_images_partial,
            "Tag images",
            target_settings.get("tag_images_tries", 4),
            target_settings.get("tag_images_wait_time_increase", 10),
        )

    def _prepare_dest_refs(self, push_item):
        """Prepare destination references for push.

        Construct destination references based on tags and repo of push item.

        Args:
<<<<<<< HEAD
            push_item(ContainerPushItem): container push item
=======
            push_item(PushItem): Container push item.
>>>>>>> c8275df7

        Returns (list(str)):
            List of destination references for the push.
        """
        dest_refs = []
        image_schema = "{host}/{namespace}/{repo}:{tag}"
        namespace = self.target_settings["quay_namespace"]
        for repo, tags in sorted(push_item.metadata["tags"].items()):
            internal_repo = get_internal_container_repo_name(repo)
            for tag in tags:
                dest_ref = image_schema.format(
                    host=self.quay_host,
                    namespace=namespace,
                    repo=internal_repo,
                    tag=tag,
                )
                dest_refs.append(dest_ref)
        return dest_refs

    def copy_source_push_item(self, push_item):
        """
        Perform the tagging operation for a push item containing a source image.

        Args:
            push_item (ContainerPushItem):
                Source container push item.
        """
        LOG.info("Copying push item '{0}' as a source image".format(push_item))

        source_ref = push_item.metadata["pull_url"]
        dest_refs = self._prepare_dest_refs(push_item)
        self.run_tag_images(source_ref, dest_refs, True, self.target_settings)

    def copy_v1_push_item(self, push_item, is_source=None):
        """
        Perform the tagging operation for a push item containing a v1 image.

        Args:
            push_item (ContainerPushItem):
                Container push item.
        """
        LOG.info("Copying push item '{0}' as v1 container only".format(push_item))

        source_ref = push_item.metadata["pull_url"]
        dest_refs = self._prepare_dest_refs(push_item)

        self.run_tag_images(source_ref, dest_refs, True, self.target_settings)

    def run_merge_workflow(self, source_ref, dest_refs):
        """
        Perform Docker push and manifest list merge workflow.

        The difference in this workflow is that all single arch images are first copied via
        digest, and then their respective manifest lists are merged.

        Args:
            source_ref (str):
                Source image reference.
            dest_refs ([str]):
                List of destination references which need manifest merging.
        """
        image_schema = "{repo}@{digest}"
        source_repo = source_ref.split(":")[0]

        # get unique destination repositories
        dest_repos = sorted(list(set([ref.split(":")[0] for ref in dest_refs])))
        source_ml = self.src_quay_client.get_manifest(source_ref, manifest_list=True)

        # copy each arch source image to all destination repos
        for manifest in source_ml["manifests"]:
            source_image = image_schema.format(repo=source_repo, digest=manifest["digest"])
            dest_images = [
                image_schema.format(repo=dest_repo, digest=manifest["digest"])
                for dest_repo in dest_repos
            ]
            self.run_tag_images(source_image, dest_images, False, self.target_settings)

        for dest_ref in dest_refs:
            LOG.info(
                "Merging manifest lists of source '{0}' and destination '{1}'".format(
                    source_ref, dest_ref
                )
            )
            merger = ManifestListMerger(source_ref, dest_ref, host=self.quay_host)
            merger.set_quay_clients(self.src_quay_client, self.dest_quay_client)
            merger.merge_manifest_lists()

    def copy_multiarch_push_item(self, push_item, source_ml):
        """
        Evaluate the correct tagging and manifest list merging strategy of multiarch push item.

        There are two workflows of multiarch images: Simple copying, or manifest list merging.
        Destination tags are sorted, and correct workflow is performed on them.

        Args:
            push_items (ContainerPushItem):
                Multiarch container push item.
            source_ml (dict):
                Manifest list of the source image.
        """
        LOG.info("Copying push item '{0}' as a multiarch image.".format(push_item))
        source_ref = push_item.metadata["pull_url"]
        simple_dest_refs = []
        merge_mls_dest_refs = []

        image_schema = "{host}/{namespace}/{repo}:{tag}"
        namespace = self.target_settings["quay_namespace"]

        for repo, tags in sorted(push_item.metadata["tags"].items()):
            internal_repo = get_internal_container_repo_name(repo)
            for tag in tags:
                dest_ref = image_schema.format(
                    host=self.quay_host,
                    namespace=namespace,
                    repo=internal_repo,
                    tag=tag,
                )
                try:
                    dest_ml = self.dest_quay_client.get_manifest(dest_ref, manifest_list=True)
                    LOG.info(
                        "Getting missing archs between images '{0}' and '{1}'".format(
                            source_ref, dest_ref
                        )
                    )
                    missing_archs = ManifestListMerger.get_missing_architectures(source_ml, dest_ml)
                    # Option 1: Destination doesn't contain extra archs, ML merging is unnecessary
                    if not missing_archs:
                        simple_dest_refs.append(dest_ref)
                    # Option 2: Destination has extra archs, MLs will be merged
                    else:
                        merge_mls_dest_refs.append(dest_ref)
                except requests.exceptions.HTTPError as e:
                    # Option 3: Destination tag doesn't exist, no ML merging
                    if e.response.status_code == 404 or e.response.status_code == 401:
                        simple_dest_refs.append(dest_ref)
                    else:
                        raise

        if simple_dest_refs:
            LOG.info(
                "Copying image {0} to {1} destinations without merging manifest lists".format(
                    source_ref, len(simple_dest_refs)
                )
            )
            self.run_tag_images(source_ref, simple_dest_refs, True, self.target_settings)
        if merge_mls_dest_refs:
            LOG.info(
                "Copying image {0} to {1} destinations and merging manifest lists".format(
                    source_ref, len(merge_mls_dest_refs)
                )
            )
            self.run_merge_workflow(source_ref, merge_mls_dest_refs)

    @log_step("Push images to Quay")
    def push_container_images(self):
        """
        Push container images to Quay.

        Two image types are supported: source images and multiarch images. Non-source, single arch
        images are not supported. In case of multiarch images, manifest list merging is performed if
        destination image contains more architectures than source.
        """
        for item in self.push_items:
            try:
                source_ml = self.src_quay_client.get_manifest(
                    item.metadata["pull_url"], manifest_list=True
                )
            except ManifestTypeError:
                source_ml = None

            # this metadata field indicates a source image
            sources_for_nvr = (
                item.metadata["build"]
                .get("extra", {})
                .get("image", {})
                .get("sources_for_nvr", None)
            )
            v1 = False
            if not sources_for_nvr and not source_ml:
                if not self.target_settings.get("allow_v1_containers", True):
                    raise BadPushItem(
                        "Push item '{0}' contains a single-arch image that's not a "
                        "source image. This use-case is not supported".format(item)
                    )
                else:
                    v1 = True
            # Source image
            if sources_for_nvr:
                self.copy_source_push_item(item)
            # v1 image
            elif v1:
                self.copy_v1_push_item(item)
            # Multiarch images
            else:
                self.copy_multiarch_push_item(item, source_ml)<|MERGE_RESOLUTION|>--- conflicted
+++ resolved
@@ -116,11 +116,7 @@
         Construct destination references based on tags and repo of push item.
 
         Args:
-<<<<<<< HEAD
             push_item(ContainerPushItem): container push item
-=======
-            push_item(PushItem): Container push item.
->>>>>>> c8275df7
 
         Returns (list(str)):
             List of destination references for the push.
