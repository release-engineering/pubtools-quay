--- conflicted
+++ resolved
@@ -333,13 +333,8 @@
     hub.worker = mock_worker
 
     mock_get_repository_data = mock.MagicMock()
-<<<<<<< HEAD
     mock_get_repository_data.side_effect = ["repo_data1", "repo_data2", "repo_data3"]
-    mock_quay_api_client.return_value.get_repository_data = mock_get_repository_data
-=======
-    mock_get_repository_data.side_effect = ["repo_data1", "repo_data2"]
     mock_quay_api_client.get_repository_data = mock_get_repository_data
->>>>>>> 32a19760
 
     mock_get_repo_metadata.side_effect = [
         {"release_categories": "value2"},
@@ -355,18 +350,14 @@
         target_settings,
     )
     push_docker_instance.check_repos_validity(
-<<<<<<< HEAD
         [
             container_push_item_external_repos,
             container_push_item_correct_repos,
             container_signing_push_item,
         ]
-=======
-        [container_push_item_correct_repos, container_signing_push_item],
         hub,
         target_settings,
         mock_quay_api_client,
->>>>>>> 32a19760
     )
 
     mock_get_target_info.assert_called_once_with("target_stage_quay")
@@ -827,17 +818,11 @@
     mock_get_docker_push_items.assert_called_once_with()
     mock_get_docker_push_items.assert_called_once_with()
     mock_check_repos_validity.assert_called_once_with(
-<<<<<<< HEAD
-        [container_multiarch_push_item, container_push_item_external_repos]
+        [container_multiarch_push_item, container_push_item_external_repos], hub, target_settings, mock_quay_api_client.return_value
     )
     mock_generate_backup_mapping.assert_called_once_with(
         [container_multiarch_push_item, container_push_item_external_repos]
     )
-=======
-        [container_multiarch_push_item], hub, target_settings, mock_quay_api_client.return_value
-    )
-    mock_generate_backup_mapping.assert_called_once_with([container_multiarch_push_item])
->>>>>>> 32a19760
     mock_container_image_pusher.assert_called_once_with(
         [container_multiarch_push_item, container_push_item_external_repos], target_settings
     )
